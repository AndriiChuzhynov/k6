/*
 *
 * k6 - a next-generation load testing tool
 * Copyright (C) 2016 Load Impact
 *
 * This program is free software: you can redistribute it and/or modify
 * it under the terms of the GNU Affero General Public License as
 * published by the Free Software Foundation, either version 3 of the
 * License, or (at your option) any later version.
 *
 * This program is distributed in the hope that it will be useful,
 * but WITHOUT ANY WARRANTY; without even the implied warranty of
 * MERCHANTABILITY or FITNESS FOR A PARTICULAR PURPOSE.  See the
 * GNU Affero General Public License for more details.
 *
 * You should have received a copy of the GNU Affero General Public License
 * along with this program.  If not, see <http://www.gnu.org/licenses/>.
 *
 */

package lib

import (
	"crypto/tls"
	"encoding/json"
	"errors"

	"github.com/loadimpact/k6/stats"
	"gopkg.in/guregu/null.v3"
)

type TLSVersion struct {
	Min int
	Max int
}

func (v *TLSVersion) UnmarshalJSON(data []byte) error {
	version := TLSVersion{}

	// Version might be a string or an object with separate min & max fields
	var fields struct {
		Min string `json:"min"`
		Max string `json:"max"`
	}
	if err := json.Unmarshal(data, &fields); err != nil {
		switch err.(type) {
		case *json.UnmarshalTypeError:
			// Check if it's a type error and the user has passed a string
			var version string
			if otherErr := json.Unmarshal(data, &version); otherErr != nil {
				switch otherErr.(type) {
				case *json.UnmarshalTypeError:
					return errors.New("Type error: the value of tlsVersion " +
						"should be an object with min/max fields or a string")
				}

				// Some other error occurred
				return otherErr
			}
			// It was a string, assign it to both min & max
			fields.Min = version
			fields.Max = version
		default:
			return err
		}
	}

	var ok bool
	if version.Min, ok = SupportedTLSVersions[fields.Min]; !ok {
		return errors.New("Unknown TLS version : " + fields.Min)
	}

	if version.Max, ok = SupportedTLSVersions[fields.Max]; !ok {
		return errors.New("Unknown TLS version : " + fields.Max)
	}

	*v = version

	return nil
}

type TLSCipherSuites []uint16

func (s *TLSCipherSuites) UnmarshalJSON(data []byte) error {
	var suiteNames []string
	if err := json.Unmarshal(data, &suiteNames); err != nil {
		return err
	}

	var suiteIDs []uint16
	for _, name := range suiteNames {
		if suiteID, ok := SupportedTLSCipherSuites[name]; ok {
			suiteIDs = append(suiteIDs, suiteID)
		} else {
			return errors.New("Unknown cipher suite: " + name)
		}
	}

	*s = suiteIDs

	return nil
}

type TLSAuthFields struct {
	Cert    string   `json:"cert"`
	Key     string   `json:"key"`
	Domains []string `json:"domains"`
}

type TLSAuth struct {
	TLSAuthFields
	certificate *tls.Certificate
}

func (c *TLSAuth) UnmarshalJSON(data []byte) error {
	if err := json.Unmarshal(data, &c.TLSAuthFields); err != nil {
		return err
	}
	if _, err := c.Certificate(); err != nil {
		return err
	}
	return nil
}

func (c *TLSAuth) Certificate() (*tls.Certificate, error) {
	if c.certificate == nil {
		cert, err := tls.X509KeyPair([]byte(c.Cert), []byte(c.Key))
		if err != nil {
			return nil, err
		}
		c.certificate = &cert
	}
	return c.certificate, nil
}

type Options struct {
<<<<<<< HEAD
	Paused     null.Bool    `json:"paused"`
	VUs        null.Int     `json:"vus"`
	VUsMax     null.Int     `json:"vusMax"`
	Duration   NullDuration `json:"duration"`
	Iterations null.Int     `json:"iterations"`
	Stages     []Stage      `json:"stages"`

	Linger        null.Bool `json:"linger"`        // DEPRECATED; will be removed.
	NoUsageReport null.Bool `json:"noUsageReport"` // DEPRECATED; will be moved to cli config.

	MaxRedirects          null.Int         `json:"maxRedirects"`
	InsecureSkipTLSVerify null.Bool        `json:"insecureSkipTLSVerify"`
	TLSCipherSuites       *TLSCipherSuites `json:"tlsCipherSuites"`
	TLSVersion            *TLSVersion      `json:"tlsVersion"`
	TLSAuth               []*TLSAuth       `json:"tlsAuth"`
	NoConnectionReuse     null.Bool        `json:"noConnectionReuse"`
	UserAgent             null.String      `json:"userAgent"`
	Throw                 null.Bool        `json:"throw"`

	Thresholds map[string]stats.Thresholds `json:"thresholds"`
=======
	Paused     null.Bool    `json:"paused" envconfig:"paused"`
	VUs        null.Int     `json:"vus" envconfig:"vus"`
	VUsMax     null.Int     `json:"vusMax" envconfig:"vus_max"`
	Duration   NullDuration `json:"duration" envconfig:"duration"`
	Iterations null.Int     `json:"iterations" envconfig:"iterations"`
	Stages     []Stage      `json:"stages" envconfig:"stages"`

	Linger        null.Bool `json:"linger" ignored:"true"`        // DEPRECATED; will be removed.
	NoUsageReport null.Bool `json:"noUsageReport" ignored:"true"` // DEPRECATED; will be moved to cli config.

	MaxRedirects          null.Int         `json:"maxRedirects" envconfig:"max_redirects"`
	InsecureSkipTLSVerify null.Bool        `json:"insecureSkipTLSVerify" envconfig:"insecure_skip_tls_verify"`
	TLSCipherSuites       *TLSCipherSuites `json:"tlsCipherSuites" envconfig:"tls_cipher_suites"`
	TLSVersion            *TLSVersion      `json:"tlsVersion" envconfig:"tls_version"`
	TLSAuth               []*TLSAuth       `json:"tlsAuth" envconfig:"tlsauth"`
	NoConnectionReuse     null.Bool        `json:"noConnectionReuse" envconfig:"no_connection_reuse"`
	UserAgent             null.String      `json:"userAgent" envconfig:"user_agent"`
	Throw                 null.Bool        `json:"throw" envconfig:"throw"`

	Thresholds map[string]stats.Thresholds `json:"thresholds" envconfig:"thresholds"`
>>>>>>> a7f8c97a

	// These values are for third party collectors' benefit.
	// Can't be set through env vars.
	External map[string]interface{} `json:"ext" ignored:"true"`
}

func (o Options) Apply(opts Options) Options {
	if opts.Paused.Valid {
		o.Paused = opts.Paused
	}
	if opts.VUs.Valid {
		o.VUs = opts.VUs
	}
	if opts.VUsMax.Valid {
		o.VUsMax = opts.VUsMax
	}
	if opts.Duration.Valid {
		o.Duration = opts.Duration
	}
	if opts.Iterations.Valid {
		o.Iterations = opts.Iterations
	}
	if opts.Stages != nil {
		o.Stages = opts.Stages
	}
	if opts.Linger.Valid {
		o.Linger = opts.Linger
	}
	if opts.NoUsageReport.Valid {
		o.NoUsageReport = opts.NoUsageReport
	}
	if opts.MaxRedirects.Valid {
		o.MaxRedirects = opts.MaxRedirects
	}
	if opts.InsecureSkipTLSVerify.Valid {
		o.InsecureSkipTLSVerify = opts.InsecureSkipTLSVerify
	}
	if opts.TLSCipherSuites != nil {
		o.TLSCipherSuites = opts.TLSCipherSuites
	}
	if opts.TLSVersion != nil {
		o.TLSVersion = opts.TLSVersion
	}
	if opts.TLSAuth != nil {
		o.TLSAuth = opts.TLSAuth
	}
	if opts.NoConnectionReuse.Valid {
		o.NoConnectionReuse = opts.NoConnectionReuse
	}
	if opts.UserAgent.Valid {
		o.UserAgent = opts.UserAgent
	}
	if opts.Throw.Valid {
		o.Throw = opts.Throw
	}
	if opts.Thresholds != nil {
		o.Thresholds = opts.Thresholds
	}
	if opts.External != nil {
		o.External = opts.External
	}
	return o
}<|MERGE_RESOLUTION|>--- conflicted
+++ resolved
@@ -134,28 +134,6 @@
 }
 
 type Options struct {
-<<<<<<< HEAD
-	Paused     null.Bool    `json:"paused"`
-	VUs        null.Int     `json:"vus"`
-	VUsMax     null.Int     `json:"vusMax"`
-	Duration   NullDuration `json:"duration"`
-	Iterations null.Int     `json:"iterations"`
-	Stages     []Stage      `json:"stages"`
-
-	Linger        null.Bool `json:"linger"`        // DEPRECATED; will be removed.
-	NoUsageReport null.Bool `json:"noUsageReport"` // DEPRECATED; will be moved to cli config.
-
-	MaxRedirects          null.Int         `json:"maxRedirects"`
-	InsecureSkipTLSVerify null.Bool        `json:"insecureSkipTLSVerify"`
-	TLSCipherSuites       *TLSCipherSuites `json:"tlsCipherSuites"`
-	TLSVersion            *TLSVersion      `json:"tlsVersion"`
-	TLSAuth               []*TLSAuth       `json:"tlsAuth"`
-	NoConnectionReuse     null.Bool        `json:"noConnectionReuse"`
-	UserAgent             null.String      `json:"userAgent"`
-	Throw                 null.Bool        `json:"throw"`
-
-	Thresholds map[string]stats.Thresholds `json:"thresholds"`
-=======
 	Paused     null.Bool    `json:"paused" envconfig:"paused"`
 	VUs        null.Int     `json:"vus" envconfig:"vus"`
 	VUsMax     null.Int     `json:"vusMax" envconfig:"vus_max"`
@@ -176,7 +154,6 @@
 	Throw                 null.Bool        `json:"throw" envconfig:"throw"`
 
 	Thresholds map[string]stats.Thresholds `json:"thresholds" envconfig:"thresholds"`
->>>>>>> a7f8c97a
 
 	// These values are for third party collectors' benefit.
 	// Can't be set through env vars.
